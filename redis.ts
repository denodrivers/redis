--- conflicted
+++ resolved
@@ -16,7 +16,6 @@
   Raw,
   BulkNil,
 } from "./command.ts";
-<<<<<<< HEAD
 import {
   XMaxlen,
   XReadStreamRaw,
@@ -31,9 +30,7 @@
   parseXMessage,
   XReadGroupOpts,
 } from "./stream.ts";
-=======
 import { RedisConnection } from "./connection.ts";
->>>>>>> dfe457a9
 
 export type Redis = RedisCommands & {
   executor: CommandExecutor;
