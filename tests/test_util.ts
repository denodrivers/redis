--- conflicted
+++ resolved
@@ -72,7 +72,6 @@
   return currentPort++;
 }
 
-<<<<<<< HEAD
 async function waitForPort(port: number): Promise<void> {
   let retries = 0;
   const maxRetries = 5;
@@ -89,9 +88,9 @@
       await delay(200);
     }
   }
-=======
+}
+
 function tempPath(fileName: string): string {
   const url = new URL(`./tmp/${fileName}`, import.meta.url);
   return url.pathname;
->>>>>>> 6af56d69
 }