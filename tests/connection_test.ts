--- conflicted
+++ resolved
@@ -34,11 +34,9 @@
   assertEquals(await client.swapdb(0, 1), "OK");
 });
 
-<<<<<<< HEAD
-await suite.runTests();
-=======
-test("executor", async () => {
+suite.test("executor", async () => {
   const r = await client.executor.exec("EXISTS", "non-existing-key");
   assertEquals(r, ["integer", 0]);
 });
->>>>>>> 96b27457
+
+await suite.runTests();